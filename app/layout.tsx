--- conflicted
+++ resolved
@@ -3,11 +3,7 @@
 
 import { Metadata } from "next";
 import { ReactNode } from "react";
-<<<<<<< HEAD
-import { cookies } from "next/headers";
-=======
 import Providers from "./providers";
->>>>>>> 88d9bb70
 
 const title =
   "Novel – Notion-style WYSIWYG editor with AI-powered autocompletions";
@@ -32,17 +28,9 @@
 };
 
 export default function RootLayout({ children }: { children: ReactNode }) {
-  const theme = cookies().get("theme")
   return (
-<<<<<<< HEAD
-    <html lang="en" className={theme?.value}>
-      <Toaster />
-      <body className={cx(cal.variable, inter.variable)}>{children}</body>
-      <Analytics />
-=======
     <html lang="en">
       <Providers>{children}</Providers>
->>>>>>> 88d9bb70
     </html>
   );
 }
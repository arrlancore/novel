import React, {
  useState,
  useEffect,
  useCallback,
  ReactNode,
  useRef,
  useLayoutEffect,
} from "react";
import { Editor, Range, Extension } from "@tiptap/core";
import Suggestion from "@tiptap/suggestion";
import { ReactRenderer } from "@tiptap/react";
import { useCompletion } from "ai/react";
import tippy from "tippy.js";
import {
  Heading1,
  Heading2,
  Heading3,
  List,
  ListOrdered,
  MessageSquarePlus,
  Text,
<<<<<<< HEAD
  Quote,
=======
  Image as ImageIcon,
>>>>>>> da3ef0a3
} from "lucide-react";
import LoadingCircle from "@/ui/shared/loading-circle";
import { toast } from "sonner";
import va from "@vercel/analytics";
import Magic from "@/ui/shared/magic";
import { handleImageUpload } from "@/lib/utils/editor";

interface CommandItemProps {
  title: string;
  description: string;
  icon: ReactNode;
}

interface Command {
  editor: Editor;
  range: Range;
}

const Command = Extension.create({
  name: "slash-command",
  addOptions() {
    return {
      suggestion: {
        char: "/",
        command: ({
          editor,
          range,
          props,
        }: {
          editor: Editor;
          range: Range;
          props: any;
        }) => {
          props.command({ editor, range });
        },
      },
    };
  },
  addProseMirrorPlugins() {
    return [
      Suggestion({
        editor: this.editor,
        ...this.options.suggestion,
      }),
    ];
  },
});

const getSuggestionItems = ({ query }: { query: string }) => {
  return [
    {
      title: "Continue writing",
      description: "Use AI to expand your thoughts.",
      icon: <Magic className="w-7 text-black" />,
    },
    {
      title: "Send Feedback",
      description: "Let us know how we can improve.",
      icon: <MessageSquarePlus size={18} />,
      command: ({ editor, range }: Command) => {
        editor.chain().focus().deleteRange(range).run();
        window.open("/feedback", "_blank");
      },
    },
    {
      title: "Text",
      description: "Just start typing with plain text.",
      icon: <Text size={18} />,
      command: ({ editor, range }: Command) => {
        editor
          .chain()
          .focus()
          .deleteRange(range)
          .toggleNode("paragraph", "paragraph")
          .run();
      },
    },
    {
      title: "Heading 1",
      description: "Big section heading.",
      icon: <Heading1 size={18} />,
      command: ({ editor, range }: Command) => {
        editor
          .chain()
          .focus()
          .deleteRange(range)
          .setNode("heading", { level: 1 })
          .run();
      },
    },
    {
      title: "Heading 2",
      description: "Medium section heading.",
      icon: <Heading2 size={18} />,
      command: ({ editor, range }: Command) => {
        editor
          .chain()
          .focus()
          .deleteRange(range)
          .setNode("heading", { level: 2 })
          .run();
      },
    },
    {
      title: "Heading 3",
      description: "Small section heading.",
      icon: <Heading3 size={18} />,
      command: ({ editor, range }: Command) => {
        editor
          .chain()
          .focus()
          .deleteRange(range)
          .setNode("heading", { level: 3 })
          .run();
      },
    },
    {
<<<<<<< HEAD
      title: "Quote",
      description: "Capture a quote.",
      icon: <Quote size={18} />,
      command: ({ editor, range }: Command) => {
        if (editor.isActive("bulletList") || editor.isActive("orderedList")) {
          editor
            .chain()
            .focus()
            .deleteRange(range)
            .toggleNode("paragraph", "paragraph")
            .toggleBlockquote()
            .run();
        } else {
          editor.chain().focus().deleteRange(range).toggleBlockquote().run();
        }
      },
    },
    {
      title: "Bold",
      description: "Make text bold.",
      icon: <Bold size={18} />,
      command: ({ editor, range }: Command) => {
        editor.chain().focus().deleteRange(range).setMark("bold").run();
      },
    },
    {
      title: "Italic",
      description: "Make text italic.",
      icon: <Italic size={18} />,
      command: ({ editor, range }: Command) => {
        editor.chain().focus().deleteRange(range).setMark("italic").run();
      },
    },
    {
=======
>>>>>>> da3ef0a3
      title: "Bullet List",
      description: "Create a simple bullet list.",
      icon: <List size={18} />,
      command: ({ editor, range }: Command) => {
        editor.chain().focus().deleteRange(range).toggleBulletList().run();
      },
    },
    {
      title: "Numbered List",
      description: "Create a list with numbering.",
      icon: <ListOrdered size={18} />,
      command: ({ editor, range }: Command) => {
        editor.chain().focus().deleteRange(range).toggleOrderedList().run();
      },
    },
    {
      title: "Image",
      description: "Upload an image from your computer.",
      icon: <ImageIcon size={18} />,
      command: ({ editor, range }: Command) => {
        editor.chain().focus().deleteRange(range).run();
        // upload image
        const input = document.createElement("input");
        input.type = "file";
        input.accept = "image/*";
        input.onchange = async (event) => {
          if (input.files?.length) {
            const file = input.files[0];
            return handleImageUpload(file, editor.view, event);
          }
        };
        input.click();
      },
    },
  ].filter((item) => {
    if (typeof query === "string" && query.length > 0) {
      return item.title.toLowerCase().includes(query.toLowerCase());
    }
    return true;
  });
};

export const updateScrollView = (container: HTMLElement, item: HTMLElement) => {
  const containerHeight = container.offsetHeight;
  const itemHeight = item ? item.offsetHeight : 0;

  const top = item.offsetTop;
  const bottom = top + itemHeight;

  if (top < container.scrollTop) {
    container.scrollTop -= container.scrollTop - top + 5;
  } else if (bottom > containerHeight + container.scrollTop) {
    container.scrollTop += bottom - containerHeight - container.scrollTop + 5;
  }
};

const CommandList = ({
  items,
  command,
  editor,
  range,
}: {
  items: CommandItemProps[];
  command: any;
  editor: any;
  range: any;
}) => {
  const [selectedIndex, setSelectedIndex] = useState(0);

  const { complete, isLoading } = useCompletion({
    id: "novel",
    api: "/api/generate",
    onResponse: (response) => {
      if (response.status === 429) {
        toast.error("You have reached your request limit for the day.");
        va.track("Rate Limit Reached");
        return;
      }
      editor.chain().focus().deleteRange(range).run();
    },
    onFinish: (_prompt, completion) => {
      // highlight the generated text
      editor.commands.setTextSelection({
        from: range.from,
        to: range.from + completion.length,
      });
    },
    onError: () => {
      toast.error("Something went wrong.");
    },
  });

  const selectItem = useCallback(
    (index: number) => {
      const item = items[index];
      va.track("Slash Command Used", {
        command: item.title,
      });
      if (item) {
        if (item.title === "Continue writing") {
          const text = editor.getText();
          complete(text);
        } else {
          command(item);
        }
      }
    },
    [complete, command, editor, items],
  );

  useEffect(() => {
    const navigationKeys = ["ArrowUp", "ArrowDown", "Enter"];
    const onKeyDown = (e: KeyboardEvent) => {
      if (navigationKeys.includes(e.key)) {
        e.preventDefault();
        if (e.key === "ArrowUp") {
          setSelectedIndex((selectedIndex + items.length - 1) % items.length);
          return true;
        }
        if (e.key === "ArrowDown") {
          setSelectedIndex((selectedIndex + 1) % items.length);
          return true;
        }
        if (e.key === "Enter") {
          selectItem(selectedIndex);
          return true;
        }
        return false;
      }
    };
    document.addEventListener("keydown", onKeyDown);
    return () => {
      document.removeEventListener("keydown", onKeyDown);
    };
  }, [items, selectedIndex, setSelectedIndex, selectItem]);

  useEffect(() => {
    setSelectedIndex(0);
  }, [items]);

  const commandListContainer = useRef<HTMLDivElement>(null);

  useLayoutEffect(() => {
    const container = commandListContainer?.current;

    const item = container?.children[selectedIndex] as HTMLElement;

    if (item && container) updateScrollView(container, item);
  }, [selectedIndex]);

  return items.length > 0 ? (
    <div
    id="slash-command"
      ref={commandListContainer}
      className="z-50 h-auto max-h-[330px] w-72 overflow-y-auto scroll-smooth rounded-md border border-stone-200 bg-white px-1 py-2 shadow-md transition-all"
    >
      {items.map((item: CommandItemProps, index: number) => {
        return (
          <button
            className={`flex w-full items-center space-x-2 rounded-md px-2 py-1 text-left text-sm text-stone-900 hover:bg-stone-100 ${
              index === selectedIndex ? "bg-stone-100 text-stone-900" : ""
            }`}
            key={index}
            onClick={() => selectItem(index)}
          >
            <div className="flex h-10 w-10 items-center justify-center rounded-md border border-stone-200 bg-white">
              {item.title === "Continue writing" && isLoading ? (
                <LoadingCircle />
              ) : (
                item.icon
              )}
            </div>
            <div>
              <p className="font-medium">{item.title}</p>
              <p className="text-xs text-stone-500">{item.description}</p>
            </div>
          </button>
        );
      })}
    </div>
  ) : null;
};

const renderItems = () => {
  let component: ReactRenderer | null = null;
  let popup: any | null = null;

  return {
    onStart: (props: { editor: Editor; clientRect: DOMRect }) => {
      component = new ReactRenderer(CommandList, {
        props,
        editor: props.editor,
      });

      // @ts-ignore
      popup = tippy("body", {
        getReferenceClientRect: props.clientRect,
        appendTo: () => document.body,
        content: component.element,
        showOnCreate: true,
        interactive: true,
        trigger: "manual",
        placement: "bottom-start",
      });
    },
    onUpdate: (props: { editor: Editor; clientRect: DOMRect }) => {
      component?.updateProps(props);

      popup &&
        popup[0].setProps({
          getReferenceClientRect: props.clientRect,
        });
    },
    onKeyDown: (props: { event: KeyboardEvent }) => {
      if (props.event.key === "Escape") {
        popup?.[0].hide();

        return true;
      }

      // @ts-ignore
      return component?.ref?.onKeyDown(props);
    },
    onExit: () => {
      popup?.[0].destroy();
      component?.destroy();
    },
  };
};

const SlashCommand = Command.configure({
  suggestion: {
    items: getSuggestionItems,
    render: renderItems,
  },
});

export default SlashCommand;<|MERGE_RESOLUTION|>--- conflicted
+++ resolved
@@ -19,11 +19,8 @@
   ListOrdered,
   MessageSquarePlus,
   Text,
-<<<<<<< HEAD
   Quote,
-=======
   Image as ImageIcon,
->>>>>>> da3ef0a3
 } from "lucide-react";
 import LoadingCircle from "@/ui/shared/loading-circle";
 import { toast } from "sonner";
@@ -141,7 +138,6 @@
       },
     },
     {
-<<<<<<< HEAD
       title: "Quote",
       description: "Capture a quote.",
       icon: <Quote size={18} />,
@@ -160,24 +156,6 @@
       },
     },
     {
-      title: "Bold",
-      description: "Make text bold.",
-      icon: <Bold size={18} />,
-      command: ({ editor, range }: Command) => {
-        editor.chain().focus().deleteRange(range).setMark("bold").run();
-      },
-    },
-    {
-      title: "Italic",
-      description: "Make text italic.",
-      icon: <Italic size={18} />,
-      command: ({ editor, range }: Command) => {
-        editor.chain().focus().deleteRange(range).setMark("italic").run();
-      },
-    },
-    {
-=======
->>>>>>> da3ef0a3
       title: "Bullet List",
       description: "Create a simple bullet list.",
       icon: <List size={18} />,
@@ -330,7 +308,7 @@
 
   return items.length > 0 ? (
     <div
-    id="slash-command"
+      id="slash-command"
       ref={commandListContainer}
       className="z-50 h-auto max-h-[330px] w-72 overflow-y-auto scroll-smooth rounded-md border border-stone-200 bg-white px-1 py-2 shadow-md transition-all"
     >

--- conflicted
+++ resolved
@@ -39,15 +39,12 @@
 
 # vscode
 .vscode
-<<<<<<< HEAD
 
 dist/**
 /dist
 packages/*/dist
 
 .turbo
-=======
 /test-results/
 /playwright-report/
-/playwright/.cache/
->>>>>>> 21969909
+/playwright/.cache/